--- conflicted
+++ resolved
@@ -4,11 +4,7 @@
 
 setuptools.setup(
      name='timebudget',
-<<<<<<< HEAD
-     version='0.8a1',
-=======
-     version='0.7.1',
->>>>>>> e58b7121
+     version='0.8a2',
      author="Leo Dirac",
      author_email="leo.dirac@gmail.com",
      description="Stupidly-simple speed profiling tool for python",
